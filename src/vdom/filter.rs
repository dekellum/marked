--- conflicted
+++ resolved
@@ -17,33 +17,6 @@
     // the tree.
     // FIXME: Any case we need this for?
     // Replace(NodeData)
-}
-
-<<<<<<< HEAD
-// FIXME: Testing remove by tag name
-#[allow(unused)]
-pub(crate) fn strike_remove_filter(node: &mut Node) -> Action {
-    if let Some(edata) = node.as_element() {
-        if edata.name.local == local_name!("strike") {
-            return Action::Detach;
-        }
-    }
-    Action::Continue
-}
-
-// FIXME: Testing fold by tag name
-#[allow(unused)]
-pub(crate) fn strike_fold_filter(node: &mut Node) -> Action {
-    if let Some(edata) = node.as_element() {
-        if edata.name.local == local_name!("strike") {
-            return Action::Fold;
-        }
-    }
-    Action::Continue
-=======
-pub trait TreeFilter {
-    fn filter(&self, node: &mut Node) -> Action;
->>>>>>> 22de3479
 }
 
 // FIXME: This is a limited and very simple application PoC which at least gets
